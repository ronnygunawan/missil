﻿<Project Sdk="Microsoft.NET.Sdk">

<<<<<<< HEAD
	<PropertyGroup>
		<TargetFrameworks>netstandard2.0;netstandard2.1;netcoreapp2.2;netcoreapp3.0;netcoreapp3.1;net5.0</TargetFrameworks>
		<Nullable>enable</Nullable>
		<PackageId>RG.Missil</PackageId>
		<Version>1.0.12</Version>
		<Authors>Ronny Gunawan</Authors>
		<Product>RG.Missil</Product>
		<Description>Missil is a set of extension method for chaining ILGenerator.Emit(OpCode) calls.</Description>
		<PackageProjectUrl>https://github.com/ronnygunawan/missil</PackageProjectUrl>
		<RepositoryUrl>https://github.com/ronnygunawan/missil</RepositoryUrl>
		<PackageTags>missil msil il assembly reflection emit</PackageTags>
		<Copyright>(c) 2019-2020 Ronny Gunawan</Copyright>
		<PackageLicenseFile>LICENSE</PackageLicenseFile>
		<PackageRequireLicenseAcceptance>true</PackageRequireLicenseAcceptance>
		<GeneratePackageOnBuild>true</GeneratePackageOnBuild>
	</PropertyGroup>

	<PropertyGroup>
		<DebugType>none</DebugType>
		<DebugSymbols>false</DebugSymbols>
		<LangVersion>9.0</LangVersion>
	</PropertyGroup>

	<PropertyGroup>
		<DocumentationFile>Missil.xml</DocumentationFile>
		<GenerateDocumentationFile>true</GenerateDocumentationFile>
	</PropertyGroup>

	<ItemGroup>
		<None Include="..\LICENSE">
			<Pack>True</Pack>
			<PackagePath></PackagePath>
		</None>
	</ItemGroup>

	<PropertyGroup Condition=" '$(TargetFramework)' == 'netstandard2.0'">
		<DefineConstants>NETSTANDARD;NETSTANDARD2_0</DefineConstants>
	</PropertyGroup>

	<PropertyGroup Condition=" '$(TargetFramework)' == 'netstandard2.1'">
		<DefineConstants>NETSTANDARD;NETSTANDARD2_1</DefineConstants>
	</PropertyGroup>

	<PropertyGroup Condition=" '$(TargetFramework)' == 'netcoreapp2.2'">
		<DefineConstants>NETCOREAPP;NETCOREAPP2_2</DefineConstants>
	</PropertyGroup>

	<PropertyGroup Condition=" '$(TargetFramework)' == 'netcoreapp3.0'">
		<DefineConstants>NETCOREAPP;NETCOREAPP3_0</DefineConstants>
	</PropertyGroup>

	<PropertyGroup Condition=" '$(TargetFramework)' == 'netcoreapp3.1'">
		<DefineConstants>NETCOREAPP;NETCOREAPP3_1</DefineConstants>
	</PropertyGroup>

	<PropertyGroup Condition=" '$(TargetFramework)' == 'net5.0'">
		<DefineConstants>NETCOREAPP;NET5_0</DefineConstants>
	</PropertyGroup>

	<ItemGroup Condition=" '$(TargetFramework)' == 'netstandard2.0' ">
		<PackageReference Include="System.Reflection.Emit" Version="4.7.0" />
	</ItemGroup>

	<ItemGroup Condition=" '$(TargetFramework)' == 'netstandard2.1' ">
		<PackageReference Include="System.Reflection.Emit" Version="4.7.0" />
	</ItemGroup>
=======
  <PropertyGroup>
    <TargetFrameworks>netstandard2.0;netstandard2.1;netcoreapp2.2;netcoreapp3.0</TargetFrameworks>
    <Nullable>enable</Nullable>
    <PackageId>RG.Missil</PackageId>
    <Version>1.0.12</Version>
    <Authors>Ronny Gunawan</Authors>
    <Product>RG.Missil</Product>
    <Description>Missil is a set of extension method for chaining ILGenerator.Emit(OpCode) calls.</Description>
    <PackageProjectUrl>https://github.com/ronnygunawan/missil</PackageProjectUrl>
    <RepositoryUrl>https://github.com/ronnygunawan/missil</RepositoryUrl>
    <PackageTags>missil msil il assembly reflection emit</PackageTags>
    <Copyright>(c) 2019 Ronny Gunawan</Copyright>
    <PackageLicenseFile>LICENSE</PackageLicenseFile>
    <PackageRequireLicenseAcceptance>true</PackageRequireLicenseAcceptance>
    <GeneratePackageOnBuild>true</GeneratePackageOnBuild>
  </PropertyGroup>

  <PropertyGroup>
    <DebugType>none</DebugType>
    <DebugSymbols>false</DebugSymbols>
    <LangVersion>8.0</LangVersion>
  </PropertyGroup>

  <PropertyGroup>
    <DocumentationFile>Missil.xml</DocumentationFile>
    <GenerateDocumentationFile>true</GenerateDocumentationFile>
  </PropertyGroup>

  <ItemGroup>
    <None Include="..\LICENSE">
      <Pack>True</Pack>
      <PackagePath></PackagePath>
    </None>
  </ItemGroup>

  <PropertyGroup Condition=" '$(TargetFramework)' == 'netstandard2.0'">
    <DefineConstants>NETSTANDARD;NETSTANDARD2_0</DefineConstants>
  </PropertyGroup>

  <PropertyGroup Condition=" '$(TargetFramework)' == 'netstandard2.1'">
    <DefineConstants>NETSTANDARD;NETSTANDARD2_1</DefineConstants>
  </PropertyGroup>

  <PropertyGroup Condition=" '$(TargetFramework)' == 'netcoreapp2.2'">
    <DefineConstants>NETCOREAPP;NETCOREAPP2_2</DefineConstants>
  </PropertyGroup>

  <PropertyGroup Condition=" '$(TargetFramework)' == 'netcoreapp3.0'">
    <DefineConstants>NETCOREAPP;NETCOREAPP3_0</DefineConstants>
  </PropertyGroup>

  <ItemGroup Condition=" '$(TargetFramework)' == 'netstandard2.0' ">
    <PackageReference Include="System.Reflection.Emit" Version="4.3.0" />
  </ItemGroup>

  <ItemGroup Condition=" '$(TargetFramework)' == 'netstandard2.1' ">
    <PackageReference Include="System.Reflection.Emit" Version="4.3.0" />
  </ItemGroup>
>>>>>>> f0ba7cd1

</Project><|MERGE_RESOLUTION|>--- conflicted
+++ resolved
@@ -1,22 +1,21 @@
 ﻿<Project Sdk="Microsoft.NET.Sdk">
 
-<<<<<<< HEAD
-	<PropertyGroup>
-		<TargetFrameworks>netstandard2.0;netstandard2.1;netcoreapp2.2;netcoreapp3.0;netcoreapp3.1;net5.0</TargetFrameworks>
-		<Nullable>enable</Nullable>
-		<PackageId>RG.Missil</PackageId>
-		<Version>1.0.12</Version>
-		<Authors>Ronny Gunawan</Authors>
-		<Product>RG.Missil</Product>
-		<Description>Missil is a set of extension method for chaining ILGenerator.Emit(OpCode) calls.</Description>
-		<PackageProjectUrl>https://github.com/ronnygunawan/missil</PackageProjectUrl>
-		<RepositoryUrl>https://github.com/ronnygunawan/missil</RepositoryUrl>
-		<PackageTags>missil msil il assembly reflection emit</PackageTags>
-		<Copyright>(c) 2019-2020 Ronny Gunawan</Copyright>
-		<PackageLicenseFile>LICENSE</PackageLicenseFile>
-		<PackageRequireLicenseAcceptance>true</PackageRequireLicenseAcceptance>
-		<GeneratePackageOnBuild>true</GeneratePackageOnBuild>
-	</PropertyGroup>
+  <PropertyGroup>
+    <TargetFrameworks>netstandard2.0;netstandard2.1;netcoreapp2.2;netcoreapp3.0;netcoreapp3.1;net5.0</TargetFrameworks>
+    <Nullable>enable</Nullable>
+    <PackageId>RG.Missil</PackageId>
+    <Version>1.0.13</Version>
+    <Authors>Ronny Gunawan</Authors>
+    <Product>RG.Missil</Product>
+    <Description>Missil is a set of extension method for chaining ILGenerator.Emit(OpCode) calls.</Description>
+    <PackageProjectUrl>https://github.com/ronnygunawan/missil</PackageProjectUrl>
+    <RepositoryUrl>https://github.com/ronnygunawan/missil</RepositoryUrl>
+    <PackageTags>missil msil il assembly reflection emit</PackageTags>
+    <Copyright>(c) 2019-2020 Ronny Gunawan</Copyright>
+    <PackageLicenseFile>LICENSE</PackageLicenseFile>
+    <PackageRequireLicenseAcceptance>true</PackageRequireLicenseAcceptance>
+    <GeneratePackageOnBuild>true</GeneratePackageOnBuild>
+  </PropertyGroup>
 
 	<PropertyGroup>
 		<DebugType>none</DebugType>
@@ -67,65 +66,5 @@
 	<ItemGroup Condition=" '$(TargetFramework)' == 'netstandard2.1' ">
 		<PackageReference Include="System.Reflection.Emit" Version="4.7.0" />
 	</ItemGroup>
-=======
-  <PropertyGroup>
-    <TargetFrameworks>netstandard2.0;netstandard2.1;netcoreapp2.2;netcoreapp3.0</TargetFrameworks>
-    <Nullable>enable</Nullable>
-    <PackageId>RG.Missil</PackageId>
-    <Version>1.0.12</Version>
-    <Authors>Ronny Gunawan</Authors>
-    <Product>RG.Missil</Product>
-    <Description>Missil is a set of extension method for chaining ILGenerator.Emit(OpCode) calls.</Description>
-    <PackageProjectUrl>https://github.com/ronnygunawan/missil</PackageProjectUrl>
-    <RepositoryUrl>https://github.com/ronnygunawan/missil</RepositoryUrl>
-    <PackageTags>missil msil il assembly reflection emit</PackageTags>
-    <Copyright>(c) 2019 Ronny Gunawan</Copyright>
-    <PackageLicenseFile>LICENSE</PackageLicenseFile>
-    <PackageRequireLicenseAcceptance>true</PackageRequireLicenseAcceptance>
-    <GeneratePackageOnBuild>true</GeneratePackageOnBuild>
-  </PropertyGroup>
-
-  <PropertyGroup>
-    <DebugType>none</DebugType>
-    <DebugSymbols>false</DebugSymbols>
-    <LangVersion>8.0</LangVersion>
-  </PropertyGroup>
-
-  <PropertyGroup>
-    <DocumentationFile>Missil.xml</DocumentationFile>
-    <GenerateDocumentationFile>true</GenerateDocumentationFile>
-  </PropertyGroup>
-
-  <ItemGroup>
-    <None Include="..\LICENSE">
-      <Pack>True</Pack>
-      <PackagePath></PackagePath>
-    </None>
-  </ItemGroup>
-
-  <PropertyGroup Condition=" '$(TargetFramework)' == 'netstandard2.0'">
-    <DefineConstants>NETSTANDARD;NETSTANDARD2_0</DefineConstants>
-  </PropertyGroup>
-
-  <PropertyGroup Condition=" '$(TargetFramework)' == 'netstandard2.1'">
-    <DefineConstants>NETSTANDARD;NETSTANDARD2_1</DefineConstants>
-  </PropertyGroup>
-
-  <PropertyGroup Condition=" '$(TargetFramework)' == 'netcoreapp2.2'">
-    <DefineConstants>NETCOREAPP;NETCOREAPP2_2</DefineConstants>
-  </PropertyGroup>
-
-  <PropertyGroup Condition=" '$(TargetFramework)' == 'netcoreapp3.0'">
-    <DefineConstants>NETCOREAPP;NETCOREAPP3_0</DefineConstants>
-  </PropertyGroup>
-
-  <ItemGroup Condition=" '$(TargetFramework)' == 'netstandard2.0' ">
-    <PackageReference Include="System.Reflection.Emit" Version="4.3.0" />
-  </ItemGroup>
-
-  <ItemGroup Condition=" '$(TargetFramework)' == 'netstandard2.1' ">
-    <PackageReference Include="System.Reflection.Emit" Version="4.3.0" />
-  </ItemGroup>
->>>>>>> f0ba7cd1
 
 </Project>